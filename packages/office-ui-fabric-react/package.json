--- conflicted
+++ resolved
@@ -1,10 +1,6 @@
 {
   "name": "office-ui-fabric-react",
-<<<<<<< HEAD
-  "version": "5.17.1",
-=======
   "version": "5.19.1",
->>>>>>> 24fecdb8
   "description": "Reusable React components for building experiences for Office 365.",
   "main": "lib/index.js",
   "typings": "lib/index.d.ts",
@@ -50,11 +46,7 @@
   "dependencies": {
     "@microsoft/load-themed-styles": "^1.7.2",
     "@uifabric/icons": ">=5.2.0 <6.0.0",
-<<<<<<< HEAD
     "@uifabric/merge-styles": ">=5.5.0 <6.0.0",
-=======
-    "@uifabric/merge-styles": ">=5.5.1 <6.0.0",
->>>>>>> 24fecdb8
     "@uifabric/styling": ">=5.6.1 <6.0.0",
     "@uifabric/utilities": ">=5.3.0 <6.0.0",
     "prop-types": "^15.5.10",
