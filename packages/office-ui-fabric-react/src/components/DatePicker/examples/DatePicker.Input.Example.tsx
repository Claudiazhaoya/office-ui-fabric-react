--- conflicted
+++ resolved
@@ -1,11 +1,6 @@
 import * as React from 'react';
-<<<<<<< HEAD
-import { Button } from 'office-ui-fabric-react/lib/Button';
+import { DefaultButton } from 'office-ui-fabric-react/lib/Button';
 import { DatePicker, DayOfWeek, IDatePickerStrings } from 'office-ui-fabric-react/lib/DatePicker';
-=======
-import { DefaultButton } from 'office-ui-fabric-react/lib/Button';
-import { DatePicker, DayOfWeek } from 'office-ui-fabric-react/lib/DatePicker';
->>>>>>> 8aebfbdb
 
 const DayPickerStrings: IDatePickerStrings = {
   months: [
