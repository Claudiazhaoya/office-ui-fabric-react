--- conflicted
+++ resolved
@@ -23,11 +23,7 @@
     this.state = {
       numberOfFaces: 3,
       imagesFadeIn: true,
-<<<<<<< HEAD
-      personaSize: PersonaSize.extraSmall
-=======
       personaSize: PersonaSize.size32
->>>>>>> 24fecdb8
     };
   }
 
@@ -63,17 +59,10 @@
             options={
               [
                 { key: PersonaSize.size16, text: PersonaSize[PersonaSize.size16] },
-<<<<<<< HEAD
-                { key: PersonaSize.extraExtraSmall, text: PersonaSize[PersonaSize.extraExtraSmall] },
-                { key: PersonaSize.size28, text: PersonaSize[PersonaSize.size28] },
-                { key: PersonaSize.extraSmall, text: PersonaSize[PersonaSize.extraSmall] },
-                { key: PersonaSize.small, text: PersonaSize[PersonaSize.small] }
-=======
                 { key: PersonaSize.size24, text: PersonaSize[PersonaSize.size24] },
                 { key: PersonaSize.size28, text: PersonaSize[PersonaSize.size28] },
                 { key: PersonaSize.size32, text: PersonaSize[PersonaSize.size32] },
                 { key: PersonaSize.size40, text: PersonaSize[PersonaSize.size40] }
->>>>>>> 24fecdb8
               ]
             }
             onChanged={ this._onChangePersonaSize }
