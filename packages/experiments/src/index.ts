--- conflicted
+++ resolved
@@ -2,10 +2,5 @@
 export { FolderCover } from './FolderCover';
 export { Tile } from './Tile';
 export { TilesList } from './TilesList';
-<<<<<<< HEAD
 export { Shimmer } from './Shimmer';
-=======
-export { CommandBar as ExperimentCommandBar } from './CommandBar';
-export { Shimmer } from './Shimmer';
-export { Chiclet } from './Chiclet';
->>>>>>> 841a6dea
+export { Chiclet } from './Chiclet';