--- conflicted
+++ resolved
@@ -43,11 +43,7 @@
   },
   "dependencies": {
     "@microsoft/load-themed-styles": "^1.7.2",
-<<<<<<< HEAD
-    "office-ui-fabric-react": ">=5.17.1 <6.0.0",
-=======
     "office-ui-fabric-react": ">=5.19.1 <6.0.0",
->>>>>>> 24fecdb8
     "@uifabric/icons": ">=5.2.0 <6.0.0",
     "tslib": "^1.7.1"
   },
