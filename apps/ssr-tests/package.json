{
  "name": "ssr-tests",
  "version": "5.0.1",
  "description": "Reusable React components for building experiences for Office 365.",
  "private": true,
  "repository": {
    "type": "git",
    "url": "https://github.com/OfficeDev/office-ui-fabric-react"
  },
  "scripts": {
    "_webpack": "node ../../scripts/build.js webpack",
    "_mocha": "node ./node_modules/mocha/bin/_mocha dist/ssr-tests.js",
    "_test": "npm run _webpack && npm run _mocha",
    "build": "npm run _test",
    "clean": ""
  },
  "license": "MIT",
  "devDependencies": {
    "@microsoft/load-themed-styles": "^1.5.1",
    "@uifabric/icons": ">=5.2.0 <6.0.0",
    "@types/chai": "3.4.35",
    "@types/enzyme": "2.8.8",
    "@types/es6-promise": "^0.0.32",
    "@types/mocha": "2.2.39",
    "@types/webpack-env": "1.13.0",
    "mocha": "~3.3.0",
<<<<<<< HEAD
    "office-ui-fabric-react": ">=5.17.1 <6.0.0",
=======
    "office-ui-fabric-react": ">=5.19.1 <6.0.0",
>>>>>>> 24fecdb8
    "raw-loader": "^0.5.1",
    "react": "^15.6.1",
    "react-dom": "^15.6.1",
    "webpack": "^3.5.5"
  },
  "dependencies": {
    "es6-promise": "^4.1.0",
    "tslib": "^1.7.1"
  }
}<|MERGE_RESOLUTION|>--- conflicted
+++ resolved
@@ -24,11 +24,7 @@
     "@types/mocha": "2.2.39",
     "@types/webpack-env": "1.13.0",
     "mocha": "~3.3.0",
-<<<<<<< HEAD
-    "office-ui-fabric-react": ">=5.17.1 <6.0.0",
-=======
     "office-ui-fabric-react": ">=5.19.1 <6.0.0",
->>>>>>> 24fecdb8
     "raw-loader": "^0.5.1",
     "react": "^15.6.1",
     "react-dom": "^15.6.1",
