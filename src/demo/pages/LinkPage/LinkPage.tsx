--- conflicted
+++ resolved
@@ -4,11 +4,8 @@
 } from '../../../index';
 import {
   ExampleCard,
-<<<<<<< HEAD
-  PropertiesTableSet
-=======
+  PropertiesTableSet,
   ComponentPage
->>>>>>> 009fa9a8
 } from '../../components/index';
 
 import { LinkBasicExample } from './examples/Link.Basic.Example';
@@ -27,21 +24,6 @@
 
   public render() {
     return (
-<<<<<<< HEAD
-      <div className='LinkExample'>
-        <h1 className='ms-font-xxl'>Link</h1>
-        <div>
-          <Link target='_blank' href='http://dev.office.com/fabric/components/link'>Links</Link>
-          <span> are used as a styled replacement for A tags. All attributes valid on A tags will be passed through.</span>
-        </div>
-        <h2 className='ms-font-xl'>Examples</h2>
-        <ExampleCard title='Link' code={ LinkBasicExampleCode }>
-          <LinkBasicExample />
-        </ExampleCard>
-
-        <PropertiesTableSet componentName='Link' />
-      </div>
-=======
       <ComponentPage
         title='Link'
         componentName='LinkExample'
@@ -52,6 +34,11 @@
             </ExampleCard>
           ]
         }
+        propertiesTables={
+          [
+            <PropertiesTableSet componentName='Link' />
+          ]
+        }
         overview={
           <div>
             <Link target='_blank' href='http://dev.office.com/fabric/components/link'>Links</Link>
@@ -60,7 +47,6 @@
         }
         route={ this._url }>
       </ComponentPage>
->>>>>>> 009fa9a8
     );
   }
 
