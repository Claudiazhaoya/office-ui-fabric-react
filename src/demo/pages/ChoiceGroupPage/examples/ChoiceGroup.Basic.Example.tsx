import * as React from 'react';
import {
  ChoiceGroup,
  IChoiceGroupOption
} from '../../../../index';

/**
 * Interface for ChoiceGroupBasicExample state.
 */
export interface IChoiceGroupBasicExampleState {
  imageKey: string;
}

export class ChoiceGroupBasicExample extends React.Component<any, IChoiceGroupBasicExampleState> {
  constructor() {
    super();

    this.state = {
      imageKey: ''
    };

    this._onChanged = this._onChanged.bind(this);
    this._onImageChoiceGroupChange = this._onImageChoiceGroupChange.bind(this);
  }

  public render() {
    return (
      <div>
        <ChoiceGroup
          options={ [
            {
              key: 'A',
              text: 'Option A'
            },
            {
              key: 'B',
              text: 'Option B',
              isChecked: true
            },
            {
              key: 'C',
              text: 'Option C',
<<<<<<< HEAD
              disabled: true
=======
              isDisabled: true
            },
            {
              key: 'D',
              text: 'Option D',
              isChecked: true,
              isDisabled: true
>>>>>>> 49efbb39
            }
          ] }
          onChanged={ this._onChanged }
          label='Pick one'
          required={ true }
        />
        <ChoiceGroup
          label='Pick one image'
          options={ [
            {
              key: 'bar',
              isChecked: this.state.imageKey === 'bar',
              imageSrc: 'dist/choicegroup-bar-unselected.png',
              selectedImageSrc: 'dist/choicegroup-bar-selected.png',
              imageSize: { width: 50, height: 50 },
              text: 'Bar chart'
            },
            {
              key: 'pie',
              isChecked: this.state.imageKey === 'pie',
              imageSrc: 'dist/choicegroup-pie-unselected.png',
              selectedImageSrc: 'dist/choicegroup-pie-selected.png',
              imageSize: { width: 50, height: 50 },
              text: 'Pie chart'
            }
          ] }
          onChanged={ this._onImageChoiceGroupChange }
        />
      </div>
    );
  }

  private _onChanged() {
    console.log('The option has been changed.');
  }

  private _onImageChoiceGroupChange(option: IChoiceGroupOption, evt?: React.SyntheticEvent) {
    this.setState({
      imageKey: option.key
    });
  }
}<|MERGE_RESOLUTION|>--- conflicted
+++ resolved
@@ -40,17 +40,13 @@
             {
               key: 'C',
               text: 'Option C',
-<<<<<<< HEAD
               disabled: true
-=======
-              isDisabled: true
             },
             {
               key: 'D',
               text: 'Option D',
               isChecked: true,
-              isDisabled: true
->>>>>>> 49efbb39
+              disabled: true
             }
           ] }
           onChanged={ this._onChanged }
